import os
import pickle
from flask import Flask, request, jsonify, send_from_directory
from flask_cors import CORS
from sentence_transformers import SentenceTransformer
import faiss
from langchain_core.prompts import ChatPromptTemplate
from langchain_google_genai import ChatGoogleGenerativeAI
from langchain_core.output_parsers import StrOutputParser
from langchain_core.runnables import RunnablePassthrough

# --- IMPORTANT: API KEY SETUP ---
GEMINI_API_KEY = os.getenv("GOOGLE_API_KEY")
if not GEMINI_API_KEY:
    raise ValueError("Error: GOOGLE_API_KEY environment variable not set!")
os.environ["GOOGLE_API_KEY"] = GEMINI_API_KEY
print("Gemini API key configured successfully!")

# --- LOAD PRE-COMPUTED ARTIFACTS ---
print("Loading pre-computed artifacts...")
<<<<<<< HEAD
index = faiss.read_index("faiss_index.bin")
with open("chunks.pkl", "rb") as f:
    chunks = pickle.load(f)
embedding_model = SentenceTransformer('all-MiniLM-L6-v2', cache_folder='./cache')
print("Artifacts loaded successfully.")

# --- LLM and RAG CHAIN SETUP ---
llm = ChatGoogleGenerativeAI(model="gemini-1.5-flash", temperature=0.1, max_tokens=1024)

=======
# Load the FAISS index from disk
index = faiss.read_index("faiss_index.bin")
# Load the text chunks from disk
with open("chunks.pkl", "rb") as f:
    chunks = pickle.load(f)

# Load the sentence transformer model
embedding_model = SentenceTransformer('all-MiniLM-L6-v2', cache_folder='./cache')
print("Artifacts loaded successfully.")

# --- RAG CHAIN SETUP ---
>>>>>>> a97f7c31
def search_similar_chunks(query, top_k=5):
    query_embedding = embedding_model.encode([query], normalize_embeddings=True)
    _, indices = index.search(query_embedding.astype('float32'), top_k)
    return [chunks[idx] for idx in indices[0]]

def format_docs(docs):
    return "\n\n".join([f"CONTEXT SECTION {i+1}:\n{doc}" for i, doc in enumerate(docs)])

<<<<<<< HEAD
# --- NEW CONVERSATIONAL PROMPT ---
rag_prompt_template = """
You are an intelligent HR assistant. Your goal is to provide accurate answers based on the CONTEXT provided.
You must follow a two-step process:

Step 1: Analyze the user's question and the conversation history.
- The user's latest question is: "{question}"
- The conversation history is:
{chat_history}

Step 2: Analyze the retrieved CONTEXT below.
--- CONTEXT START ---
{context}
--- CONTEXT END ---

Step 3: Decide your action.
- **If the CONTEXT provides different information based on a user's role, position, or level (e.g., different travel budgets for Associates vs. CEOs), AND the user has NOT yet provided this information in the conversation history, your ONLY response must be to ask for the missing information.** For example, respond with: "To provide the most accurate information, could you please tell me your position or level?"
- **Otherwise, answer the user's latest question using the conversation history and the retrieved CONTEXT.** If the user is providing the information you just asked for, use it to answer their original question. If the context doesn't contain the answer, say so.
=======
rag_prompt_template = """
You are a helpful and intelligent assistant. Your job is to answer questions using the CONTEXT provided below.
Follow these guidelines strictly:
1. Read the context carefully to find the most relevant information.
2. Provide clear, direct, and accurate answers based ONLY on the provided context.
3. If the answer cannot be found in the context, you must respond with: "The provided document does not contain enough information to answer this question."
4. Do not invent information or use any external knowledge.
--- CONTEXT START ---
{context}
--- CONTEXT END ---
QUESTION: {question}
Answer (based only on the context):
>>>>>>> a97f7c31
"""
rag_prompt = ChatPromptTemplate.from_template(rag_prompt_template)

def format_chat_history(history):
    if not history:
        return "No history."
    return "\n".join([f"{msg['role']}: {msg['text']}" for msg in history])

rag_chain = (
    {
        "context": lambda x: format_docs(search_similar_chunks(x["question"])),
        "question": lambda x: x["question"],
        "chat_history": lambda x: format_chat_history(x["chat_history"])
    }
    | rag_prompt
    | llm
    | StrOutputParser()
)
print("Gemini Conversational RAG chain is ready!")


# --- FLASK API ---
<<<<<<< HEAD
app = Flask(__name__)
=======
# The 'app' variable is what Gunicorn will look for
app = Flask(__name__, static_folder='.', static_url_path='')
>>>>>>> a97f7c31
CORS(app)

@app.route('/api/ask', methods=['POST'])
def ask_question():
<<<<<<< HEAD
    data = request.get_json()
    question = data.get('question')
    chat_history = data.get('chat_history', []) # Expect chat history from frontend
    if not question:
        return jsonify({"error": "Missing 'question' in request body"}), 400
    try:
        # Pass the question and history to the chain
        answer = rag_chain.invoke({"question": question, "chat_history": chat_history}).strip()
        return jsonify({"answer": answer})
    except Exception as e:
        print(f"Error in RAG chain: {e}")
        return jsonify({"error": str(e)}), 500

@app.route('/api/generate', methods=['POST'])
def generate_text():
    prompt = request.json.get('prompt')
    if not prompt:
        return jsonify({"error": "Missing 'prompt' in request body"}), 400
    try:
        response = llm.invoke(prompt)
        return jsonify({"text": response.content})
    except Exception as e:
=======
    question = request.json.get('question')
    if not question:
        return jsonify({"error": "Missing 'question' in request body"}), 400
    try:
        answer = rag_chain.invoke(question).strip()
        return jsonify({"answer": answer})
    except Exception as e:
>>>>>>> a97f7c31
        return jsonify({"error": str(e)}), 500

@app.route('/')
def serve_frontend():
    return send_from_directory('.', 'index.html')

<<<<<<< HEAD
if __name__ == "__main__":
    app.run(host="0.0.0.0", port=8080, debug=True)
=======
# Note: The if __name__ == '__main__': block is no longer needed
# as Gunicorn is now our entry point.
>>>>>>> a97f7c31
<|MERGE_RESOLUTION|>--- conflicted
+++ resolved
@@ -18,7 +18,6 @@
 
 # --- LOAD PRE-COMPUTED ARTIFACTS ---
 print("Loading pre-computed artifacts...")
-<<<<<<< HEAD
 index = faiss.read_index("faiss_index.bin")
 with open("chunks.pkl", "rb") as f:
     chunks = pickle.load(f)
@@ -28,19 +27,6 @@
 # --- LLM and RAG CHAIN SETUP ---
 llm = ChatGoogleGenerativeAI(model="gemini-1.5-flash", temperature=0.1, max_tokens=1024)
 
-=======
-# Load the FAISS index from disk
-index = faiss.read_index("faiss_index.bin")
-# Load the text chunks from disk
-with open("chunks.pkl", "rb") as f:
-    chunks = pickle.load(f)
-
-# Load the sentence transformer model
-embedding_model = SentenceTransformer('all-MiniLM-L6-v2', cache_folder='./cache')
-print("Artifacts loaded successfully.")
-
-# --- RAG CHAIN SETUP ---
->>>>>>> a97f7c31
 def search_similar_chunks(query, top_k=5):
     query_embedding = embedding_model.encode([query], normalize_embeddings=True)
     _, indices = index.search(query_embedding.astype('float32'), top_k)
@@ -49,7 +35,6 @@
 def format_docs(docs):
     return "\n\n".join([f"CONTEXT SECTION {i+1}:\n{doc}" for i, doc in enumerate(docs)])
 
-<<<<<<< HEAD
 # --- NEW CONVERSATIONAL PROMPT ---
 rag_prompt_template = """
 You are an intelligent HR assistant. Your goal is to provide accurate answers based on the CONTEXT provided.
@@ -68,20 +53,6 @@
 Step 3: Decide your action.
 - **If the CONTEXT provides different information based on a user's role, position, or level (e.g., different travel budgets for Associates vs. CEOs), AND the user has NOT yet provided this information in the conversation history, your ONLY response must be to ask for the missing information.** For example, respond with: "To provide the most accurate information, could you please tell me your position or level?"
 - **Otherwise, answer the user's latest question using the conversation history and the retrieved CONTEXT.** If the user is providing the information you just asked for, use it to answer their original question. If the context doesn't contain the answer, say so.
-=======
-rag_prompt_template = """
-You are a helpful and intelligent assistant. Your job is to answer questions using the CONTEXT provided below.
-Follow these guidelines strictly:
-1. Read the context carefully to find the most relevant information.
-2. Provide clear, direct, and accurate answers based ONLY on the provided context.
-3. If the answer cannot be found in the context, you must respond with: "The provided document does not contain enough information to answer this question."
-4. Do not invent information or use any external knowledge.
---- CONTEXT START ---
-{context}
---- CONTEXT END ---
-QUESTION: {question}
-Answer (based only on the context):
->>>>>>> a97f7c31
 """
 rag_prompt = ChatPromptTemplate.from_template(rag_prompt_template)
 
@@ -104,17 +75,11 @@
 
 
 # --- FLASK API ---
-<<<<<<< HEAD
 app = Flask(__name__)
-=======
-# The 'app' variable is what Gunicorn will look for
-app = Flask(__name__, static_folder='.', static_url_path='')
->>>>>>> a97f7c31
 CORS(app)
 
 @app.route('/api/ask', methods=['POST'])
 def ask_question():
-<<<<<<< HEAD
     data = request.get_json()
     question = data.get('question')
     chat_history = data.get('chat_history', []) # Expect chat history from frontend
@@ -137,25 +102,8 @@
         response = llm.invoke(prompt)
         return jsonify({"text": response.content})
     except Exception as e:
-=======
-    question = request.json.get('question')
-    if not question:
-        return jsonify({"error": "Missing 'question' in request body"}), 400
-    try:
-        answer = rag_chain.invoke(question).strip()
-        return jsonify({"answer": answer})
-    except Exception as e:
->>>>>>> a97f7c31
         return jsonify({"error": str(e)}), 500
 
 @app.route('/')
 def serve_frontend():
-    return send_from_directory('.', 'index.html')
-
-<<<<<<< HEAD
-if __name__ == "__main__":
-    app.run(host="0.0.0.0", port=8080, debug=True)
-=======
-# Note: The if __name__ == '__main__': block is no longer needed
-# as Gunicorn is now our entry point.
->>>>>>> a97f7c31
+    return send_from_directory('.', 'index.html')